--- conflicted
+++ resolved
@@ -59,15 +59,12 @@
   type?: 'button' | 'submit' | 'reset'
 }
 
-<<<<<<< HEAD
 export interface AriaButtonProps extends ButtonProps, LinkButtonProps, AriaBaseButtonProps {
   /** Whether the button should have press events temporarily disabled. */
   isPending?: boolean
 }
-=======
-export interface AriaButtonProps extends ButtonProps, LinkButtonProps, AriaBaseButtonProps {}
 export interface AriaToggleButtonProps extends ToggleButtonProps, AriaBaseButtonProps {}
->>>>>>> 3bb20c94
+
 
 export interface SpectrumButtonProps extends AriaBaseButtonProps, ButtonProps, LinkButtonProps, StyleProps {
   /** The [visual style](https://spectrum.adobe.com/page/button/#Options) of the button. */
