/*
 * Copyright 2020 Adobe. All rights reserved.
 * This file is licensed to you under the Apache License, Version 2.0 (the "License");
 * you may not use this file except in compliance with the License. You may obtain a copy
 * of the License at http://www.apache.org/licenses/LICENSE-2.0
 *
 * Unless required by applicable law or agreed to in writing, software distributed under
 * the License is distributed on an "AS IS" BASIS, WITHOUT WARRANTIES OR REPRESENTATIONS
 * OF ANY KIND, either express or implied. See the License for the specific language
 * governing permissions and limitations under the License.
 */

import {focusSafely} from '@react-aria/focus';
import {HTMLAttributes, Key, RefObject, useEffect} from 'react';
import {MultipleSelectionManager} from '@react-stately/selection';
import {PressEvent} from '@react-types/shared';
import {PressProps} from '@react-aria/interactions';

interface SelectableItemOptions {
  /**
   * An interface for reading and updating multiple selection state.
   */
  selectionManager: MultipleSelectionManager,
  /**
   * A unique key for the item.
   */
  key: Key,
  /**
   * Ref to the item.
   */
  ref: RefObject<HTMLElement>,
  /**
   * By default, selection occurs on pointer down. This can be strange if selecting an
   * item causes the UI to disappear immediately (e.g. menus).
   */
  shouldSelectOnPressUp?: boolean,
  /**
   * Whether the option is contained in a virtual scroller.
   */
  isVirtualized?: boolean,
  /**
   * Function to focus the item.
   */
  focus?: () => void,
  /**
   * Whether the option should use virtual focus instead of being focused directly.
   */
  shouldUseVirtualFocus?: boolean
}

interface SelectableItemAria {
  /**
   * Props to be spread on the item root node.
   */
  itemProps: HTMLAttributes<HTMLElement> & PressProps
}

/**
 * Handles interactions with an item in a selectable collection.
 */
export function useSelectableItem(options: SelectableItemOptions): SelectableItemAria {
  let {
    selectionManager: manager,
    key,
    ref,
    shouldSelectOnPressUp,
    isVirtualized,
    shouldUseVirtualFocus,
    focus
  } = options;

  let onSelect = (e: PressEvent | PointerEvent) => manager.select(key, e);

  // Focus the associated DOM node when this item becomes the focusedKey
  let isFocused = key === manager.focusedKey;
  useEffect(() => {
    if (isFocused && manager.isFocused && !shouldUseVirtualFocus && document.activeElement !== ref.current) {
      if (focus) {
        focus();
      } else {
        focusSafely(ref.current);
      }
    }
<<<<<<< HEAD
  }, [ref, isFocused, manager.focusedKey, manager.isFocused, shouldUseVirtualFocus, focus]);
=======
  }, [ref, isFocused, manager.focusedKey, manager.childFocusStrategy, manager.isFocused, shouldUseVirtualFocus]);
>>>>>>> e066b675

  // Set tabIndex to 0 if the element is focused, or -1 otherwise so that only the last focused
  // item is tabbable.  If using virtual focus, don't set a tabIndex at all so that VoiceOver
  // on iOS 14 doesn't try to move real DOM focus to the item anyway.
  let itemProps: SelectableItemAria['itemProps'] = {};
  if (!shouldUseVirtualFocus) {
    itemProps = {
      tabIndex: isFocused ? 0 : -1,
      onFocus(e) {
        if (e.target === ref.current) {
          manager.setFocusedKey(key);
        }
      }
    };
  }

  // By default, selection occurs on pointer down. This can be strange if selecting an
  // item causes the UI to disappear immediately (e.g. menus).
  // If shouldSelectOnPressUp is true, we use onPressUp instead of onPressStart.
  // onPress requires a pointer down event on the same element as pointer up. For menus,
  // we want to be able to have the pointer down on the trigger that opens the menu and
  // the pointer up on the menu item rather than requiring a separate press.
  // For keyboard events, selection still occurs on key down.
  if (shouldSelectOnPressUp) {
    itemProps.onPressStart = (e) => {
      if (e.pointerType === 'keyboard') {
        onSelect(e);
      }
    };

    itemProps.onPressUp = (e) => {
      if (e.pointerType !== 'keyboard') {
        onSelect(e);
      }
    };
  } else {
    // On touch, it feels strange to select on touch down, so we special case this.
    itemProps.onPressStart = (e) => {
      if (e.pointerType !== 'touch') {
        onSelect(e);
      }
    };

    itemProps.onPress = (e) => {
      if (e.pointerType === 'touch') {
        onSelect(e);
      }
    };
  }

  if (!isVirtualized) {
    itemProps['data-key'] = key;
  }

  return {
    itemProps
  };
}<|MERGE_RESOLUTION|>--- conflicted
+++ resolved
@@ -81,11 +81,7 @@
         focusSafely(ref.current);
       }
     }
-<<<<<<< HEAD
-  }, [ref, isFocused, manager.focusedKey, manager.isFocused, shouldUseVirtualFocus, focus]);
-=======
-  }, [ref, isFocused, manager.focusedKey, manager.childFocusStrategy, manager.isFocused, shouldUseVirtualFocus]);
->>>>>>> e066b675
+  }, [ref, isFocused, manager.focusedKey, manager.childFocusStrategy, manager.isFocused, shouldUseVirtualFocus, focus]);
 
   // Set tabIndex to 0 if the element is focused, or -1 otherwise so that only the last focused
   // item is tabbable.  If using virtual focus, don't set a tabIndex at all so that VoiceOver
