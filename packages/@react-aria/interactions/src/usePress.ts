/*
 * Copyright 2020 Adobe. All rights reserved.
 * This file is licensed to you under the Apache License, Version 2.0 (the "License");
 * you may not use this file except in compliance with the License. You may obtain a copy
 * of the License at http://www.apache.org/licenses/LICENSE-2.0
 *
 * Unless required by applicable law or agreed to in writing, software distributed under
 * the License is distributed on an "AS IS" BASIS, WITHOUT WARRANTIES OR REPRESENTATIONS
 * OF ANY KIND, either express or implied. See the License for the specific language
 * governing permissions and limitations under the License.
 */

// Portions of the code in this file are based on code from react.
// Original licensing for the following can be found in the
// NOTICE file in the root directory of this source tree.
// See https://github.com/facebook/react/tree/cc7c1aece46a6b69b41958d731e0fd27c94bfc6c/packages/react-interactions

import {disableTextSelection, restoreTextSelection} from './textSelection';
import {focusWithoutScrolling, mergeProps} from '@react-aria/utils';
import {HTMLAttributes, RefObject, useContext, useEffect, useMemo, useRef, useState} from 'react';
import {isVirtualClick} from './utils';
import {PointerType, PressEvents} from '@react-types/shared';
import {PressResponderContext} from './context';
import {useGlobalListeners} from '@react-aria/utils';

export interface PressProps extends PressEvents {
  /** Whether the target is in a controlled press state (e.g. an overlay it triggers is open). */
  isPressed?: boolean,
  /** Whether the press events should be disabled. */
  isDisabled?: boolean,
<<<<<<< HEAD
  /**
   * Whether to allow onclick default behavior.
   * @default false
   **/
  allowClickDefault?: boolean
=======
  /** Whether the target should not receive focus on press. */
  preventFocusOnPress?: boolean
>>>>>>> e066b675
}

export interface PressHookProps extends PressProps {
  /** A ref to the target element. */
  ref?: RefObject<HTMLElement>
}

interface PressState {
  isPressed: boolean,
  ignoreEmulatedMouseEvents: boolean,
  ignoreClickAfterPress: boolean,
  didFirePressStart: boolean,
  activePointerId: any,
  target: HTMLElement | null,
  isOverTarget: boolean,
  pointerType: PointerType,
  userSelect?: string
}

interface EventBase {
  currentTarget: EventTarget,
  shiftKey: boolean,
  ctrlKey: boolean,
  metaKey: boolean
}

export interface PressResult {
  /** Whether the target is currently pressed. */
  isPressed: boolean,
  /** Props to spread on the target element. */
  pressProps: HTMLAttributes<HTMLElement>
}

function usePressResponderContext(props: PressHookProps): PressHookProps {
  // Consume context from <PressResponder> and merge with props.
  let context = useContext(PressResponderContext);
  if (context) {
    let {register, ...contextProps} = context;
    props = mergeProps(contextProps, props) as PressHookProps;
    register();
  }

  // Sync ref from <PressResponder> with ref passed to usePress.
  useEffect(() => {
    if (context && context.ref) {
      context.ref.current = props.ref.current;
      return () => {
        context.ref.current = null;
      };
    }
  }, [context, props.ref]);

  return props;
}

/**
 * Handles press interactions across mouse, touch, keyboard, and screen readers.
 * It normalizes behavior across browsers and platforms, and handles many nuances
 * of dealing with pointer and keyboard events.
 */
export function usePress(props: PressHookProps): PressResult {
  let {
    onPress,
    onPressChange,
    onPressStart,
    onPressEnd,
    onPressUp,
    isDisabled,
    isPressed: isPressedProp,
    preventFocusOnPress,
    // eslint-disable-next-line @typescript-eslint/no-unused-vars
<<<<<<< HEAD
    ref: _, // Removing `ref` from `domProps` because TypeScript is dumb
    allowClickDefault = false,
=======
    ref: _, // Removing `ref` from `domProps` because TypeScript is dumb,
>>>>>>> e066b675
    ...domProps
  } = usePressResponderContext(props);
  let propsRef = useRef<PressHookProps>(null);
  propsRef.current = {onPress, onPressChange, onPressStart, onPressEnd, onPressUp, isDisabled};

  let [isPressed, setPressed] = useState(false);
  let ref = useRef<PressState>({
    isPressed: false,
    ignoreEmulatedMouseEvents: false,
    ignoreClickAfterPress: false,
    didFirePressStart: false,
    activePointerId: null,
    target: null,
    isOverTarget: false,
    pointerType: null
  });

  let {addGlobalListener, removeAllGlobalListeners} = useGlobalListeners();

  let pressProps = useMemo(() => {
    let state = ref.current;
    let triggerPressStart = (originalEvent: EventBase, pointerType: PointerType) => {
      let {onPressStart, onPressChange, isDisabled} = propsRef.current;
      if (isDisabled || state.didFirePressStart) {
        return;
      }

      if (onPressStart) {
        onPressStart({
          type: 'pressstart',
          pointerType,
          target: originalEvent.currentTarget as HTMLElement,
          shiftKey: originalEvent.shiftKey,
          metaKey: originalEvent.metaKey,
          ctrlKey: originalEvent.ctrlKey
        });
      }

      if (onPressChange) {
        onPressChange(true);
      }

      state.didFirePressStart = true;
      setPressed(true);
    };

    let triggerPressEnd = (originalEvent: EventBase, pointerType: PointerType, wasPressed = true) => {
      let {onPressEnd, onPressChange, onPress, isDisabled} = propsRef.current;
      if (!state.didFirePressStart) {
        return;
      }

      state.ignoreClickAfterPress = true;
      state.didFirePressStart = false;

      if (onPressEnd) {
        onPressEnd({
          type: 'pressend',
          pointerType,
          target: originalEvent.currentTarget as HTMLElement,
          shiftKey: originalEvent.shiftKey,
          metaKey: originalEvent.metaKey,
          ctrlKey: originalEvent.ctrlKey
        });
      }

      if (onPressChange) {
        onPressChange(false);
      }

      setPressed(false);

      if (onPress && wasPressed && !isDisabled) {
        onPress({
          type: 'press',
          pointerType,
          target: originalEvent.currentTarget as HTMLElement,
          shiftKey: originalEvent.shiftKey,
          metaKey: originalEvent.metaKey,
          ctrlKey: originalEvent.ctrlKey
        });
      }
    };

    let triggerPressUp = (originalEvent: EventBase, pointerType: PointerType) => {
      let {onPressUp, isDisabled} = propsRef.current;
      if (isDisabled) {
        return;
      }

      if (onPressUp) {
        onPressUp({
          type: 'pressup',
          pointerType,
          target: originalEvent.currentTarget as HTMLElement,
          shiftKey: originalEvent.shiftKey,
          metaKey: originalEvent.metaKey,
          ctrlKey: originalEvent.ctrlKey
        });
      }
    };

    let cancel = (e: EventBase) => {
      if (state.isPressed) {
        if (state.isOverTarget) {
          triggerPressEnd(createEvent(state.target, e), state.pointerType, false);
        }
        state.isPressed = false;
        state.isOverTarget = false;
        state.activePointerId = null;
        state.pointerType = null;
        removeAllGlobalListeners();
        restoreTextSelection();
      }
    };

    let pressProps: HTMLAttributes<HTMLElement> = {
      onKeyDown(e) {
        if (isValidKeyboardEvent(e.nativeEvent)) {
          e.preventDefault();
          e.stopPropagation();


          // If the event is repeating, it may have started on a different element
          // after which focus moved to the current element. Ignore these events and
          // only handle the first key down event.
          if (!state.isPressed && !e.repeat) {
            state.target = e.currentTarget as HTMLElement;
            state.isPressed = true;
            triggerPressStart(e, 'keyboard');

            // Focus may move before the key up event, so register the event on the document
            // instead of the same element where the key down event occurred.
            addGlobalListener(document, 'keyup', onKeyUp, false);
          }
        }
      },
      onKeyUp(e) {
        if (isValidKeyboardEvent(e.nativeEvent) && !e.repeat) {
          triggerPressUp(createEvent(state.target, e), 'keyboard');
        }
      },
      onClick(e) {
        if (e && e.button === 0) {
          if (!allowClickDefault || isDisabled) {
            e.preventDefault();
          }
          e.stopPropagation();

          // If triggered from a screen reader or by using element.click(),
          // trigger as if it were a keyboard click.
          if (!state.ignoreClickAfterPress && !state.ignoreEmulatedMouseEvents && isVirtualClick(e.nativeEvent)) {
            // Ensure the element receives focus (VoiceOver on iOS does not do this)
            if (!isDisabled && !preventFocusOnPress) {
              focusWithoutScrolling(e.currentTarget);
            }

            triggerPressStart(e, 'virtual');
            triggerPressUp(e, 'virtual');
            triggerPressEnd(e, 'virtual');
          }

          state.ignoreEmulatedMouseEvents = false;
          state.ignoreClickAfterPress = false;
        }
      }
    };

    let onKeyUp = (e: KeyboardEvent) => {
      if (state.isPressed && isValidKeyboardEvent(e)) {
        e.preventDefault();
        e.stopPropagation();

        state.isPressed = false;
        triggerPressEnd(createEvent(state.target, e), 'keyboard', e.target === state.target);
        removeAllGlobalListeners();

        // If the target is a link, trigger the click method to open the URL,
        // but defer triggering pressEnd until onClick event handler.
        if (e.target === state.target && isHTMLAnchorLink(state.target) || state.target.getAttribute('role') === 'link') {
          state.target.click();
        }
      }
    };

    if (typeof PointerEvent !== 'undefined') {
      pressProps.onPointerDown = (e) => {
        // Only handle left clicks
        if (e.button !== 0) {
          return;
        }

        // Due to browser inconsistencies, especially on mobile browsers, we prevent
        // default on pointer down and handle focusing the pressable element ourselves.
        if (shouldPreventDefault(e.target as Element)) {
          e.preventDefault();
        }

        // iOS safari fires pointer events from VoiceOver (but only when outside an iframe...)
        // https://bugs.webkit.org/show_bug.cgi?id=222627
        state.pointerType = isVirtualPointerEvent(e.nativeEvent) ? 'virtual' : e.pointerType;

        e.stopPropagation();
        if (!state.isPressed) {
          state.isPressed = true;
          state.isOverTarget = true;
          state.activePointerId = e.pointerId;
          state.target = e.currentTarget;

          if (!isDisabled && !preventFocusOnPress) {
            focusWithoutScrolling(e.currentTarget);
          }

          disableTextSelection();
          triggerPressStart(e, state.pointerType);

          addGlobalListener(document, 'pointermove', onPointerMove, false);
          addGlobalListener(document, 'pointerup', onPointerUp, false);
          addGlobalListener(document, 'pointercancel', onPointerCancel, false);
        }
      };

      pressProps.onMouseDown = (e) => {
        if (e.button === 0) {
          // Chrome and Firefox on touch Windows devices require mouse down events
          // to be canceled in addition to pointer events, or an extra asynchronous
          // focus event will be fired.
          if (shouldPreventDefault(e.target as Element)) {
            e.preventDefault();
          }

          e.stopPropagation();
        }
      };

      pressProps.onPointerUp = (e) => {
        // Only handle left clicks
        // Safari on iOS sometimes fires pointerup events, even
        // when the touch isn't over the target, so double check.
        if (e.button === 0 && isOverTarget(e, e.currentTarget)) {
          triggerPressUp(e, state.pointerType);
        }
      };

      // Safari on iOS < 13.2 does not implement pointerenter/pointerleave events correctly.
      // Use pointer move events instead to implement our own hit testing.
      // See https://bugs.webkit.org/show_bug.cgi?id=199803
      let onPointerMove = (e: PointerEvent) => {
        if (e.pointerId !== state.activePointerId) {
          return;
        }

        if (isOverTarget(e, state.target)) {
          if (!state.isOverTarget) {
            state.isOverTarget = true;
            triggerPressStart(createEvent(state.target, e), state.pointerType);
          }
        } else if (state.isOverTarget) {
          state.isOverTarget = false;
          triggerPressEnd(createEvent(state.target, e), state.pointerType, false);
        }
      };

      let onPointerUp = (e: PointerEvent) => {
        if (e.pointerId === state.activePointerId && state.isPressed && e.button === 0) {
          if (isOverTarget(e, state.target)) {
            triggerPressEnd(createEvent(state.target, e), state.pointerType);
          } else if (state.isOverTarget) {
            triggerPressEnd(createEvent(state.target, e), state.pointerType, false);
          }

          state.isPressed = false;
          state.isOverTarget = false;
          state.activePointerId = null;
          state.pointerType = null;
          removeAllGlobalListeners();
          restoreTextSelection();
        }
      };

      let onPointerCancel = (e: PointerEvent) => {
        cancel(e);
      };

      pressProps.onDragStart = (e) => {
        // Safari does not call onPointerCancel when a drag starts, whereas Chrome and Firefox do.
        cancel(e);
      };
    } else {
      pressProps.onMouseDown = (e) => {
        // Only handle left clicks
        if (e.button !== 0) {
          return;
        }

        // Due to browser inconsistencies, especially on mobile browsers, we prevent
        // default on mouse down and handle focusing the pressable element ourselves.
        if (shouldPreventDefault(e.target as Element)) {
          e.preventDefault();
        }

        e.stopPropagation();
        if (state.ignoreEmulatedMouseEvents) {
          return;
        }

        state.isPressed = true;
        state.isOverTarget = true;
        state.target = e.currentTarget;
        state.pointerType = isVirtualClick(e.nativeEvent) ? 'virtual' : 'mouse';

        if (!isDisabled && !preventFocusOnPress) {
          focusWithoutScrolling(e.currentTarget);
        }

        triggerPressStart(e, state.pointerType);

        addGlobalListener(document, 'mouseup', onMouseUp, false);
      };

      pressProps.onMouseEnter = (e) => {
        e.stopPropagation();
        if (state.isPressed && !state.ignoreEmulatedMouseEvents) {
          state.isOverTarget = true;
          triggerPressStart(e, state.pointerType);
        }
      };

      pressProps.onMouseLeave = (e) => {
        e.stopPropagation();
        if (state.isPressed && !state.ignoreEmulatedMouseEvents) {
          state.isOverTarget = false;
          triggerPressEnd(e, state.pointerType, false);
        }
      };

      pressProps.onMouseUp = (e) => {
        if (!state.ignoreEmulatedMouseEvents && e.button === 0) {
          triggerPressUp(e, state.pointerType);
        }
      };

      let onMouseUp = (e: MouseEvent) => {
        // Only handle left clicks
        if (e.button !== 0) {
          return;
        }

        state.isPressed = false;
        removeAllGlobalListeners();

        if (state.ignoreEmulatedMouseEvents) {
          state.ignoreEmulatedMouseEvents = false;
          return;
        }

        if (isOverTarget(e, state.target)) {
          triggerPressEnd(createEvent(state.target, e), state.pointerType);
        } else if (state.isOverTarget) {
          triggerPressEnd(createEvent(state.target, e), state.pointerType, false);
        }

        state.isOverTarget = false;
      };

      pressProps.onTouchStart = (e) => {
        e.stopPropagation();
        let touch = getTouchFromEvent(e.nativeEvent);
        if (!touch) {
          return;
        }
        state.activePointerId = touch.identifier;
        state.ignoreEmulatedMouseEvents = true;
        state.isOverTarget = true;
        state.isPressed = true;
        state.target = e.currentTarget;
        state.pointerType = 'touch';

        // Due to browser inconsistencies, especially on mobile browsers, we prevent default
        // on the emulated mouse event and handle focusing the pressable element ourselves.
        if (!isDisabled && !preventFocusOnPress) {
          focusWithoutScrolling(e.currentTarget);
        }

        disableTextSelection();
        triggerPressStart(e, state.pointerType);

        addGlobalListener(window, 'scroll', onScroll, true);
      };

      pressProps.onTouchMove = (e) => {
        e.stopPropagation();
        if (!state.isPressed) {
          return;
        }

        let touch = getTouchById(e.nativeEvent, state.activePointerId);
        if (touch && isOverTarget(touch, e.currentTarget)) {
          if (!state.isOverTarget) {
            state.isOverTarget = true;
            triggerPressStart(e, state.pointerType);
          }
        } else if (state.isOverTarget) {
          state.isOverTarget = false;
          triggerPressEnd(e, state.pointerType, false);
        }
      };

      pressProps.onTouchEnd = (e) => {
        e.stopPropagation();
        if (!state.isPressed) {
          return;
        }

        let touch = getTouchById(e.nativeEvent, state.activePointerId);
        if (touch && isOverTarget(touch, e.currentTarget)) {
          triggerPressUp(e, state.pointerType);
          triggerPressEnd(e, state.pointerType);
        } else if (state.isOverTarget) {
          triggerPressEnd(e, state.pointerType, false);
        }

        state.isPressed = false;
        state.activePointerId = null;
        state.isOverTarget = false;
        state.ignoreEmulatedMouseEvents = true;
        restoreTextSelection();
        removeAllGlobalListeners();
      };

      pressProps.onTouchCancel = (e) => {
        e.stopPropagation();
        if (state.isPressed) {
          cancel(e);
        }
      };

      let onScroll = (e: Event) => {
        if (state.isPressed && (e.target as HTMLElement).contains(state.target)) {
          cancel({
            currentTarget: state.target,
            shiftKey: false,
            ctrlKey: false,
            metaKey: false
          });
        }
      };

      pressProps.onDragStart = (e) => {
        cancel(e);
      };
    }

    return pressProps;
  }, [addGlobalListener, isDisabled, preventFocusOnPress, removeAllGlobalListeners]);

  // Remove user-select: none in case component unmounts immediately after pressStart
  // eslint-disable-next-line arrow-body-style
  useEffect(() => {
    return () => restoreTextSelection();
  }, []);

  return {
    isPressed: isPressedProp || isPressed,
    pressProps: mergeProps(domProps, pressProps)
  };
}

function isHTMLAnchorLink(target: HTMLElement): boolean {
  return target.tagName === 'A' && target.hasAttribute('href');
}

function isValidKeyboardEvent(event: KeyboardEvent): boolean {
  const {key, target} = event;
  const element = target as HTMLElement;
  const {tagName, isContentEditable} = element;
  const role = element.getAttribute('role');
  // Accessibility for keyboards. Space and Enter only.
  // "Spacebar" is for IE 11
  return (
    (key === 'Enter' || key === ' ' || key === 'Spacebar') &&
    (tagName !== 'INPUT' &&
      tagName !== 'TEXTAREA' &&
      isContentEditable !== true) &&
    // A link with a valid href should be handled natively,
    // unless it also has role='button' and was triggered using Space.
    (!isHTMLAnchorLink(element) || (role === 'button' && key !== 'Enter')) &&
    // An element with role='link' should only trigger with Enter key
    !(role === 'link' && key !== 'Enter')
  );
}

function getTouchFromEvent(event: TouchEvent): Touch | null {
  const {targetTouches} = event;
  if (targetTouches.length > 0) {
    return targetTouches[0];
  }
  return null;
}

function getTouchById(
  event: TouchEvent,
  pointerId: null | number
): null | Touch {
  const changedTouches = event.changedTouches;
  for (let i = 0; i < changedTouches.length; i++) {
    const touch = changedTouches[i];
    if (touch.identifier === pointerId) {
      return touch;
    }
  }
  return null;
}

function createEvent(target: HTMLElement, e: EventBase): EventBase {
  return {
    currentTarget: target,
    shiftKey: e.shiftKey,
    ctrlKey: e.ctrlKey,
    metaKey: e.metaKey
  };
}

interface EventPoint {
  clientX: number,
  clientY: number
}

function isOverTarget(point: EventPoint, target: HTMLElement) {
  let rect = target.getBoundingClientRect();
  return (point.clientX || 0) >= (rect.left || 0) &&
    (point.clientX || 0) <= (rect.right || 0) &&
    (point.clientY || 0) >= (rect.top || 0) &&
    (point.clientY || 0) <= (rect.bottom || 0);
}

function shouldPreventDefault(target: Element) {
  // We cannot prevent default if the target is inside a draggable element.
  return !target.closest('[draggable="true"]');
}

function isVirtualPointerEvent(event: PointerEvent) {
  // If the pointer size is zero, then we assume it's from a screen reader.
  return event.width === 0 && event.height === 0;
}<|MERGE_RESOLUTION|>--- conflicted
+++ resolved
@@ -28,16 +28,13 @@
   isPressed?: boolean,
   /** Whether the press events should be disabled. */
   isDisabled?: boolean,
-<<<<<<< HEAD
   /**
    * Whether to allow onclick default behavior.
    * @default false
    **/
-  allowClickDefault?: boolean
-=======
+  allowClickDefault?: boolean,
   /** Whether the target should not receive focus on press. */
   preventFocusOnPress?: boolean
->>>>>>> e066b675
 }
 
 export interface PressHookProps extends PressProps {
@@ -109,12 +106,8 @@
     isPressed: isPressedProp,
     preventFocusOnPress,
     // eslint-disable-next-line @typescript-eslint/no-unused-vars
-<<<<<<< HEAD
     ref: _, // Removing `ref` from `domProps` because TypeScript is dumb
     allowClickDefault = false,
-=======
-    ref: _, // Removing `ref` from `domProps` because TypeScript is dumb,
->>>>>>> e066b675
     ...domProps
   } = usePressResponderContext(props);
   let propsRef = useRef<PressHookProps>(null);
