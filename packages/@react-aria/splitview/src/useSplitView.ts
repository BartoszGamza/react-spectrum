--- conflicted
+++ resolved
@@ -4,9 +4,6 @@
 import {SplitViewState} from '@react-stately/splitview';
 import {useMoveable} from '@react-aria/interactions';
 
-<<<<<<< HEAD
-export function useSplitView(props: SplitViewAriaProps, state: SplitViewState): AriaSplitViewProps {
-=======
 export interface SplitViewAriaProps {
   id?: string,
   onMouseDown?: MouseEventHandler,
@@ -28,8 +25,7 @@
   primaryPaneProps: AllHTMLAttributes<HTMLElement>
 }
 
-export function useSplitView(props: SplitViewAriaProps, {containerState, handleState}: SplitViewState, textDirection: direction): AriaSplitViewProps {
->>>>>>> 7493eae2
+export function useSplitView(props: SplitViewAriaProps, state: SplitViewState, textDirection: direction): AriaSplitViewProps {
   let {
     containerRef,
     id: providedId,
