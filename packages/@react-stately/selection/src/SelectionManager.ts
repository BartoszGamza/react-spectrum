--- conflicted
+++ resolved
@@ -70,26 +70,16 @@
     return this.state.focusedKey;
   }
 
-<<<<<<< HEAD
-  get focusedChild(): FocusStrategy {
-    return this.state.focusedChild;
-=======
   /** Whether the first or last child of the focused key should receive focus. */
   get childFocusStrategy(): FocusStrategy {
     return this.state.childFocusStrategy;
->>>>>>> 5804c60f
   }
 
   /**
    * Sets the focused key.
    */
-<<<<<<< HEAD
-  setFocusedKey(key: Key, focusedChild?: FocusStrategy) {
-    this.state.setFocusedKey(key, focusedChild);
-=======
   setFocusedKey(key: Key, childFocusStrategy?: FocusStrategy) {
     this.state.setFocusedKey(key, childFocusStrategy);
->>>>>>> 5804c60f
   }
 
   /**
