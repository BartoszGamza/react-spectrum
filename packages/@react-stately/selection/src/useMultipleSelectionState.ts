/*
 * Copyright 2020 Adobe. All rights reserved.
 * This file is licensed to you under the Apache License, Version 2.0 (the "License");
 * you may not use this file except in compliance with the License. You may obtain a copy
 * of the License at http://www.apache.org/licenses/LICENSE-2.0
 *
 * Unless required by applicable law or agreed to in writing, software distributed under
 * the License is distributed on an "AS IS" BASIS, WITHOUT WARRANTIES OR REPRESENTATIONS
 * OF ANY KIND, either express or implied. See the License for the specific language
 * governing permissions and limitations under the License.
 */

import {Key, useMemo, useRef, useState} from 'react';
import {MultipleSelection, SelectionMode} from '@react-types/shared';
import {MultipleSelectionState} from './types';
import {Selection} from './Selection';
import {useControlledState} from '@react-stately/utils';

/**
 * Manages state for multiple selection and focus in a collection.
 */
export function useMultipleSelectionState(props: MultipleSelection): MultipleSelectionState {
  let {
    selectionMode = 'none' as SelectionMode,
    disallowEmptySelection
  } = props;

  // We want synchronous updates to `isFocused` and `focusedKey` after their setters are called.
  // But we also need to trigger a react re-render. So, we have both a ref (sync) and state (async).
  let isFocusedRef = useRef(false);
  let [, setFocused] = useState(false);
  let focusedKeyRef = useRef(null);
<<<<<<< HEAD
  let focusedChildRef = useRef(null);
=======
  let childFocusStrategyRef = useRef(null);
>>>>>>> 5804c60f
  let [, setFocusedKey] = useState(null);
  let selectedKeysProp = useMemo(() => convertSelection(props.selectedKeys), [props.selectedKeys]);
  let defaultSelectedKeys = useMemo(() => convertSelection(props.defaultSelectedKeys, new Selection()), [props.defaultSelectedKeys]);
  let [selectedKeys, setSelectedKeys] = useControlledState(
    selectedKeysProp,
    defaultSelectedKeys,
    props.onSelectionChange
  );
  let disabledKeysProp = useMemo(() =>
    props.disabledKeys ? new Set(props.disabledKeys) : new Set<Key>()
  , [props.disabledKeys]);

  return {
    selectionMode,
    disallowEmptySelection,
    get isFocused() {
      return isFocusedRef.current;
    },
    setFocused(f) {
      isFocusedRef.current = f;
      setFocused(f);
    },
    get focusedKey() {
      return focusedKeyRef.current;
    },
<<<<<<< HEAD
    get focusedChild() {
      return focusedChildRef.current;
    },
    setFocusedKey(k, focusedChild = 'first') {
      focusedKeyRef.current = k;
      focusedChildRef.current = focusedChild;
=======
    get childFocusStrategy() {
      return childFocusStrategyRef.current;
    },
    setFocusedKey(k, childFocusStrategy = 'first') {
      focusedKeyRef.current = k;
      childFocusStrategyRef.current = childFocusStrategy;
>>>>>>> 5804c60f
      setFocusedKey(k);
    },
    selectedKeys,
    setSelectedKeys,
    disabledKeys: disabledKeysProp
  };
}

function convertSelection(selection: 'all' | Iterable<Key>, defaultValue?: Selection): 'all' | Selection {
  if (!selection) {
    return defaultValue;
  }

  return selection === 'all'
    ? 'all'
    : new Selection(selection);
}<|MERGE_RESOLUTION|>--- conflicted
+++ resolved
@@ -30,11 +30,7 @@
   let isFocusedRef = useRef(false);
   let [, setFocused] = useState(false);
   let focusedKeyRef = useRef(null);
-<<<<<<< HEAD
-  let focusedChildRef = useRef(null);
-=======
   let childFocusStrategyRef = useRef(null);
->>>>>>> 5804c60f
   let [, setFocusedKey] = useState(null);
   let selectedKeysProp = useMemo(() => convertSelection(props.selectedKeys), [props.selectedKeys]);
   let defaultSelectedKeys = useMemo(() => convertSelection(props.defaultSelectedKeys, new Selection()), [props.defaultSelectedKeys]);
@@ -60,21 +56,12 @@
     get focusedKey() {
       return focusedKeyRef.current;
     },
-<<<<<<< HEAD
-    get focusedChild() {
-      return focusedChildRef.current;
-    },
-    setFocusedKey(k, focusedChild = 'first') {
-      focusedKeyRef.current = k;
-      focusedChildRef.current = focusedChild;
-=======
     get childFocusStrategy() {
       return childFocusStrategyRef.current;
     },
     setFocusedKey(k, childFocusStrategy = 'first') {
       focusedKeyRef.current = k;
       childFocusStrategyRef.current = childFocusStrategy;
->>>>>>> 5804c60f
       setFocusedKey(k);
     },
     selectedKeys,
