--- conflicted
+++ resolved
@@ -55,24 +55,12 @@
 export function useComboBoxState<T extends object>(props: ComboBoxProps<T>): ComboBoxState<T> {
   let {
     onFilter,
-<<<<<<< HEAD
-    selectedKey,
-    defaultSelectedKey,
-    inputValue,
-    defaultInputValue,
-    onInputChange,
-    isFocused,
-=======
->>>>>>> c7935ba5
     collator
   } = props;
 
   let [isFocused, setFocused] = useState(false);
   let itemsControlled = !!onFilter;
 
-<<<<<<< HEAD
-  let selectState = useSelectState(props);
-=======
   let computeKeyFromValue = (value, collection) => {
     let key;
     for (let [itemKey, node] of collection.keyMap) {
@@ -84,7 +72,6 @@
         }
       }
     }
->>>>>>> c7935ba5
 
     return key;
   };
@@ -181,13 +168,9 @@
     return new TreeCollection(filter(collection, defaultFilterFn), new Set());
   }, [collection, inputValue, itemsControlled, defaultFilterFn]);
 
-<<<<<<< HEAD
-  // Moved from aria to stately cuz it feels more like stately
-=======
   let selectionManager = new SelectionManager(filteredCollection, selectionState);
 
   // Focus first item if filtered collection no longer contains original focused item
->>>>>>> c7935ba5
   useEffect(() => {
     // Only set a focused key if one existed previously, don't want to focus something by default if customValue = true
     if (selectionManager.focusedKey && !filteredCollection.getItem(selectionManager.focusedKey)) {
@@ -198,12 +181,6 @@
   let selectedItem = selectedKey ? collection.getItem(selectedKey) : null;
 
   return {
-<<<<<<< HEAD
-    ...selectState,
-    value,
-    setValue,
-    isOpen: selectState.isOpen && isFocused && selectState.collection.size > 0
-=======
     ...triggerState,
     selectionManager,
     selectedKey,
@@ -216,7 +193,6 @@
     isOpen: triggerState.isOpen && isFocused && filteredCollection.size > 0,
     inputValue,
     setInputValue
->>>>>>> c7935ba5
   };
 }
 
