--- conflicted
+++ resolved
@@ -57,11 +57,7 @@
       last.nextKey = undefined;
     }
 
-<<<<<<< HEAD
-    this.lastKey = last ? last.key : null;
-=======
     this.lastKey = last?.key || undefined;
->>>>>>> 22ad117d
   }
 
   *[Symbol.iterator]() {
