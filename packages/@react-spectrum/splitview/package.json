--- conflicted
+++ resolved
@@ -10,7 +10,6 @@
     "url": "https://github.com/adobe/react-spectrum"
   },
   "dependencies": {
-<<<<<<< HEAD
     "@adobe/spectrum-css-temp": "^3.0.0",
     "@react-aria/focus": "^3.0.0",
     "@react-aria/i18n": "^3.0.0",
@@ -18,19 +17,8 @@
     "@react-spectrum/utils": "^3.0.0",
     "@react-stately/splitview": "^3.0.0",
     "@react-types/splitview": "^3.0.0"
-=======
-    "@adobe/focus-ring-polyfill": "^0.x",
-    "@adobe/spectrum-css-temp": "^3.0.0",
-    "@react-spectrum/utils": "^3.0.0",
-    "@react-aria/splitview": "^3.0.0",
-    "@react-stately/splitview": "^3.0.0",
-    "@react-types/shared": "^3.0.0"
->>>>>>> 654d0164
   },
   "peerDependencies": {
     "react": "^16.8.0"
-  },
-  "devDependencies": {
-    "@react/react-spectrum": "^2.0.0"
   }
 }