{
  "name": "@react-spectrum/splitview",
<<<<<<< HEAD
  "version": "3.0.0-rc.1",
  "private": true,
=======
  "version": "3.0.0-alpha.1",
>>>>>>> ee7cbcbd
  "description": "Spectrum UI components in React",
  "license": "Apache-2.0",
  "private": true,
  "main": "dist/main.js",
  "module": "dist/module.js",
  "types": "dist/types.d.ts",
  "source": "src/index.ts",
  "files": [
    "dist"
  ],
  "sideEffects": false,
  "targets": {
    "main": {
      "includeNodeModules": [
        "@adobe/spectrum-css-temp"
      ]
    },
    "module": {
      "includeNodeModules": [
        "@adobe/spectrum-css-temp"
      ]
    }
  },
  "repository": {
    "type": "git",
    "url": "https://github.com/adobe-private/react-spectrum-v3"
  },
  "dependencies": {
    "@babel/runtime": "^7.6.2",
<<<<<<< HEAD
    "@react-aria/focus": "^3.0.0-rc.1",
    "@react-aria/i18n": "^3.0.0-rc.1",
    "@react-aria/splitview": "^3.0.0-rc.1",
    "@react-spectrum/utils": "^3.0.0-rc.1",
    "@react-stately/splitview": "^3.0.0-rc.1",
    "@react-types/splitview": "^3.0.0-rc.1"
=======
    "@react-aria/splitview": "^3.0.0-alpha.1",
    "@react-spectrum/utils": "^3.0.0-alpha.1",
    "@react-stately/splitview": "^3.0.0-alpha.1",
    "@react-types/shared": "^3.0.0-alpha.1"
>>>>>>> ee7cbcbd
  },
  "devDependencies": {
    "@adobe/spectrum-css-temp": "^3.0.0-alpha.1"
  },
  "peerDependencies": {
    "react": "^16.8.0"
  },
  "publishConfig": {
    "access": "public"
  }
}<|MERGE_RESOLUTION|>--- conflicted
+++ resolved
@@ -1,11 +1,6 @@
 {
   "name": "@react-spectrum/splitview",
-<<<<<<< HEAD
-  "version": "3.0.0-rc.1",
-  "private": true,
-=======
   "version": "3.0.0-alpha.1",
->>>>>>> ee7cbcbd
   "description": "Spectrum UI components in React",
   "license": "Apache-2.0",
   "private": true,
@@ -35,19 +30,13 @@
   },
   "dependencies": {
     "@babel/runtime": "^7.6.2",
-<<<<<<< HEAD
-    "@react-aria/focus": "^3.0.0-rc.1",
-    "@react-aria/i18n": "^3.0.0-rc.1",
-    "@react-aria/splitview": "^3.0.0-rc.1",
-    "@react-spectrum/utils": "^3.0.0-rc.1",
-    "@react-stately/splitview": "^3.0.0-rc.1",
+    "@react-aria/focus": "^3.0.0-rc.2",
+    "@react-aria/i18n": "^3.0.0-rc.2",
+    "@react-aria/splitview": "^3.0.0-alpha.1",
+    "@react-spectrum/utils": "^3.0.0-rc.2",
+    "@react-stately/splitview": "^3.0.0-alpha.1",
+    "@react-types/shared": "^3.0.0-rc.2",
     "@react-types/splitview": "^3.0.0-rc.1"
-=======
-    "@react-aria/splitview": "^3.0.0-alpha.1",
-    "@react-spectrum/utils": "^3.0.0-alpha.1",
-    "@react-stately/splitview": "^3.0.0-alpha.1",
-    "@react-types/shared": "^3.0.0-alpha.1"
->>>>>>> ee7cbcbd
   },
   "devDependencies": {
     "@adobe/spectrum-css-temp": "^3.0.0-alpha.1"
